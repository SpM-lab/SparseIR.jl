--- conflicted
+++ resolved
@@ -14,16 +14,9 @@
        MatsubaraSampling64F, MatsubaraSampling64B, TauSampling64
 
 using MultiFloats: Float64x2
-<<<<<<< HEAD
 using LinearAlgebra: LinearAlgebra, cond, dot, svd, SVD, QRIteration, mul!
 using LinearAlgebra.BLAS: gemm!
-using QuadGK: gauss, kronrod, quadgk
-=======
-using LinearAlgebra: dot, svd, SVD, QRIteration, mul!
-import LinearAlgebra: cond
-import LinearAlgebra.BLAS: gemm!
 using QuadGK: gauss, quadgk
->>>>>>> 8618498f
 using Bessels: sphericalbesselj
 
 Base.sinh(x::Float64x2) = setprecision(() -> Float64x2(sinh(big(x))), precision(Float64x2))
