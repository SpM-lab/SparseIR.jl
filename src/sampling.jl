"""
    AbstractSampling

Abstract class for sparse sampling.

Encodes the "basis transformation" of a propagator from the truncated IR
basis coefficients `G_ir[l]` to time/frequency sampled on sparse points
`G(x[i])` together with its inverse, a least squares fit:

         ________________                   ___________________
        |                |    evaluate     |                   |
        |     Basis      |---------------->|     Value on      |
        |  coefficients  |<----------------|  sampling points  |
        |________________|      fit        |___________________|

"""
abstract type AbstractSampling{T,Tmat,F<:SVD} end

function cond(sampling::AbstractSampling)
    return first(sampling.matrix_svd.S) / last(sampling.matrix_svd.S)
end

function Base.show(io::IO, smpl::S) where {S<:AbstractSampling}
    println(io, S)
    print(io, "Sampling points: ")
    return println(io, smpl.sampling_points)
end

"""
    TauSampling <: AbstractSampling

Sparse sampling in imaginary time.

Allows the transformation between the IR basis and a set of sampling points
in (scaled/unscaled) imaginary time.
"""
struct TauSampling{T,Tmat,F<:SVD} <: AbstractSampling{T,Tmat,F}
    sampling_points::Vector{T}
    matrix::Matrix{Tmat}
    matrix_svd::F
end

"""
    TauSampling(basis[, sampling_points])

Construct a `TauSampling` object. If not given, the `sampling_points` are chosen as 
the extrema of the highest-order basis function in imaginary time. This turns out 
to be close to optimal with respect to conditioning for this size (within a few percent).
"""
function TauSampling(
    basis::AbstractBasis, sampling_points=default_tau_sampling_points(basis)
)
    matrix = eval_matrix(TauSampling, basis, sampling_points)
    if iswellconditioned(basis) && cond(matrix) > 1e8
        @warn "Sampling matrix is poorly conditioned (cond = $(cond(matrix)))."
    end

    return TauSampling(sampling_points, matrix, svd(matrix))
end

const TauSampling64 = @static if VERSION < v"1.9-"
    TauSampling{Float64,Float64,SVD{Float64,Float64,Matrix{Float64}}}
else
    TauSampling{Float64,Float64,SVD{Float64,Float64,Matrix{Float64},Vector{Float64}}}
end

"""
    MatsubaraSampling <: AbstractSampling

Sparse sampling in Matsubara frequencies.

Allows the transformation between the IR basis and a set of sampling points
in (scaled/unscaled) imaginary frequencies.
"""
struct MatsubaraSampling{T,Tmat,F<:SVD} <: AbstractSampling{T,Tmat,F}
    sampling_points::Vector{T}
    matrix::Matrix{Tmat}
    matrix_svd::F
end

const MatsubaraSampling64 = @static if VERSION < v"1.9-"
    MatsubaraSampling{Int64,ComplexF64,SVD{ComplexF64,Float64,Matrix{ComplexF64}}}
else
    MatsubaraSampling{
        Int64,ComplexF64,SVD{ComplexF64,Float64,Matrix{ComplexF64},Vector{Float64}}
    }
end

"""
    MatsubaraSampling(basis[, sampling_points])

Construct a `MatsubaraSampling` object. If not given, the `sampling_points` are chosen as 
the (discrete) extrema of the highest-order basis function in Matsubara. This turns out 
to be close to optimal with respect to conditioning for this size (within a few percent).
"""
function MatsubaraSampling(
    basis::AbstractBasis, sampling_points=default_matsubara_sampling_points(basis)
)
    matrix = eval_matrix(MatsubaraSampling, basis, sampling_points)
<<<<<<< HEAD
    sampling = MatsubaraSampling(sampling_points, matrix, svd(matrix))

    if iswellconditioned(basis) && cond(sampling) > 1e8
        @warn "Sampling matrix is poorly conditioned (cond = $(cond(sampling)))."
=======
    if iswellconditioned(basis) && cond(matrix) > 1e8
        @warn "Sampling matrix is poorly conditioned (cond = $(cond(matrix)))."
>>>>>>> 736492c6
    end

    return sampling
end

"""
    eval_matrix(T, basis, x)

Return evaluation matrix from coefficients to sampling points. `T <: AbstractSampling`.
"""
eval_matrix(::Type{TauSampling}, basis, x) = permutedims(basis.u(x))
eval_matrix(::Type{MatsubaraSampling}, basis, x) = permutedims(basis.uhat(x))

"""
    evaluate(sampling, al; dim=1)

Evaluate the basis coefficients `al` at the sparse sampling points.
"""
function evaluate(
    smpl::AbstractSampling{S,Tmat}, al::AbstractArray{T,N}; dim=1
) where {S,Tmat,T,N}
    if size(smpl.matrix, 2) ≠ size(al, dim)
        msg = "Number of columns (got $(size(smpl.matrix, 2))) has to match al's size in dim (got $(size(al, dim)))"
        throw(DimensionMismatch(msg))
    end
    bufsize = (size(al)[1:(dim - 1)]..., size(smpl.matrix, 1), size(al)[(dim + 1):end]...)
    buffer = Array{promote_type(Tmat, T),N}(undef, bufsize)
    return evaluate!(buffer, smpl, al; dim)
end

"""
    evaluate!(buffer::AbstractArray{T,N}, sampling, al; dim=1) where {T,N}

Like [`evaluate`](@ref), but write the result to `buffer`.
Please use dim = 1 or N to avoid allocating large temporary arrays internally.
"""
function evaluate!(buffer::AbstractArray, smpl::AbstractSampling, al; dim=1)
    bufsize = (size(al)[1:(dim - 1)]..., size(smpl.matrix, 1), size(al)[(dim + 1):end]...)
    if size(buffer) ≠ bufsize
        msg = "Buffer has the wrong size (got $(size(buffer)), expected $bufsize)"
        throw(DimensionMismatch(msg))
    end
    return matop_along_dim!(buffer, smpl.matrix, al, dim, mul!)
end

"""
    fit(sampling, al::AbstractArray{T,N}; dim=1)

Fit basis coefficients from the sparse sampling points
Please use dim = 1 or N to avoid allocating large temporary arrays internally.
"""
function fit(
    smpl::AbstractSampling{S,Tmat}, al::AbstractArray{T,N}; dim=1
) where {S,Tmat,T,N}
    if size(smpl.matrix, 1) ≠ size(al, dim)
        msg = "Number of rows (got $(size(smpl.matrix, 1))) has to match al's size in dim (got $(size(al, dim)))"
        throw(DimensionMismatch(msg))
    end
    bufsize = (size(al)[1:(dim - 1)]..., size(smpl.matrix, 2), size(al)[(dim + 1):N]...)
    buffer = Array{promote_type(Tmat, T),N}(undef, bufsize)
    return fit!(buffer, smpl, al; dim)
end

"""
    workarrlength(smpl::AbstractSampling, al; dim=1)

Return length of workarr for `fit!`.
"""
function workarrlength(smpl::AbstractSampling, al::AbstractArray; dim=1)
    return length(smpl.matrix_svd.S) * (length(al) ÷ size(al, dim))
end

"""
    fit!(buffer, sampling, al::Array{T,N}; dim=1)

Like [`fit`](@ref), but write the result to `buffer`.
Please use dim = 1 or N to avoid allocating large temporary arrays internally.
The length of `workarry` cannot be smaller than the returned value of `workarrlengthfit`.
"""
function fit!(
    buffer::Array{S,N}, smpl::AbstractSampling, al::Array{T,N};
    dim=1, workarr::Vector{S}=Vector{S}(undef, workarrlength(smpl, al; dim)),
) where {S,T,N}
    bufsize = (size(al)[1:(dim - 1)]..., size(smpl.matrix, 2), size(al)[(dim + 1):end]...)
    if size(buffer) ≠ bufsize
        msg = "Buffer has the wrong size (got $(size(buffer)), expected $bufsize)"
        throw(DimensionMismatch(msg))
    end
    length(workarr) ≥ workarrlength(smpl, al; dim) ||
        throw(ArgumentError("workarr too small"))
    return div_noalloc!(buffer, smpl.matrix_svd, al, workarr, dim)
end

"""
    movedim(arr::AbstractArray, src => dst)

Move `arr`'s dimension at `src` to `dst` while keeping the order of the remaining
dimensions unchanged.
"""
function movedim(arr::AbstractArray{T,N}, dims::Pair) where {T,N}
    src, dst = dims
    src == dst && return arr
    return permutedims(arr, getperm(N, dims))
end

function getperm(N, dims::Pair)
    src, dst = dims
    perm = collect(1:N)
    deleteat!(perm, src)
    insert!(perm, dst, src)
    return perm
end

"""
    matop_along_dim!(buffer, mat, arr::AbstractArray, dim::Integer, op)

Apply the operator `op` to the matrix `mat` and to the array `arr` along the dimension
`dim`, writing the result to `buffer`.
"""
function matop_along_dim!(buffer, mat, arr::AbstractArray{T,N}, dim, op) where {T,N}
    1 ≤ dim ≤ N || throw(DomainError(dim, "Dimension must be in [1, $N]"))

    if dim == 1
        matop!(buffer, mat, arr, op, 1)
    elseif dim != N
        # Move the target dim to the first position
        perm = getperm(N, dim => 1)
        arr_perm = permutedims(arr, perm)
        buffer_perm = permutedims(buffer, perm)
        matop!(buffer_perm, mat, arr_perm, op, 1)
        permutedims!(buffer, buffer_perm, getperm(N, 1 => dim))
    else
        # Apply the operator to the last dimension
        matop!(buffer, mat, arr, op, N)
    end
    return buffer
end

"""
    matop!(buffer, mat, arr::AbstractArray, op, dim)

Apply the operator `op` to the matrix `mat` and to the array `arr` along the first
dimension (dim=1) or the last dimension (dim=N).
"""
function matop!(
    buffer::AbstractArray{S,N}, mat, arr::AbstractArray{T,N}, op, dim
) where {S,T,N}
    if dim == 1
        flatarr = reshape(arr, (size(arr, 1), :))
        flatbuffer = reshape(buffer, (size(buffer, 1), :))
        op(flatbuffer, mat, flatarr)
    elseif dim == N
        flatarr = reshape(arr, (:, size(arr, N)))
        flatbuffer = reshape(buffer, (:, size(buffer, N)))
        op(flatbuffer, flatarr, transpose(mat))
    else
        throw(DomainError("Dimension must be 1 or $N"))
    end
    return buffer
end

function div_noalloc!(
    buffer::AbstractArray{S,N}, mat::SVD, arr::AbstractArray{T,N}, workarr, dim
) where {S,T,N}
    1 ≤ dim ≤ N || throw(DomainError(dim, "Dimension must be in [1, $N]"))

    if dim == 1
        flatarr = reshape(arr, (size(arr, 1), :))
        flatbuffer = reshape(buffer, (size(buffer, 1), :))
        ldiv_noalloc!(flatbuffer, mat, flatarr, workarr)
    elseif dim != N
        # Move the target dim to the first position
        arr_perm = movedim(arr, dim => 1)
        buffer_perm = movedim(buffer, dim => 1)
        flatarr = reshape(arr_perm, (size(arr_perm, 1), :))
        flatbuffer = reshape(buffer_perm, (size(buffer_perm, 1), :))
        ldiv_noalloc!(flatbuffer, mat, flatarr, workarr)
        buffer .= movedim(buffer_perm, 1 => dim)
    else
        flatarr = reshape(arr, (:, size(arr, N)))
        flatbuffer = reshape(buffer, (:, size(buffer, N)))
        rdiv_noalloc!(flatbuffer, flatarr, mat, workarr)
    end
    return buffer
end

function ldiv_noalloc!(Y::AbstractMatrix, A::SVD, B::AbstractMatrix, workarr)
    # Setup work space
    worksize = (size(A.U, 2), size(B, 2))
    worklength = prod(worksize)
    length(workarr) ≥ worklength ||
        throw(DimensionMismatch("size(workarr)=$(size(workarr)), min worksize=$worklength"))
    workarr_view = reshape(view(workarr, 1:worklength), worksize)

    mul!(workarr_view, A.U', B)
    workarr_view ./= A.S
    return mul!(Y, A.V, workarr_view)
end

function rdiv_noalloc!(Y::AbstractMatrix, A::AbstractMatrix, B::SVD, workarr)
    # Setup work space
    worksize = (size(A, 1), size(B.U, 2))
    worklength = prod(worksize)
    length(workarr) ≥ worklength ||
        throw(DimensionMismatch("size(workarr)=$(size(workarr)), min worksize=$worklength"))
    workarr_view = reshape(view(workarr, 1:worklength), worksize)

    # Note: conj creates a temporary matrix
    mul!(workarr_view, A, conj(B.U))
    workarr_view ./= reshape(B.S, 1, :)
    return mul!(Y, workarr_view, conj(B.Vt))
end<|MERGE_RESOLUTION|>--- conflicted
+++ resolved
@@ -51,11 +51,13 @@
     basis::AbstractBasis, sampling_points=default_tau_sampling_points(basis)
 )
     matrix = eval_matrix(TauSampling, basis, sampling_points)
-    if iswellconditioned(basis) && cond(matrix) > 1e8
-        @warn "Sampling matrix is poorly conditioned (cond = $(cond(matrix)))."
-    end
-
-    return TauSampling(sampling_points, matrix, svd(matrix))
+    sampling = TauSampling(sampling_points, matrix, svd(matrix))
+
+    if iswellconditioned(basis) && cond(sampling) > 1e8
+        @warn "Sampling matrix is poorly conditioned (cond = $(cond(sampling)))."
+    end
+
+    return sampling
 end
 
 const TauSampling64 = @static if VERSION < v"1.9-"
@@ -97,15 +99,10 @@
     basis::AbstractBasis, sampling_points=default_matsubara_sampling_points(basis)
 )
     matrix = eval_matrix(MatsubaraSampling, basis, sampling_points)
-<<<<<<< HEAD
     sampling = MatsubaraSampling(sampling_points, matrix, svd(matrix))
 
     if iswellconditioned(basis) && cond(sampling) > 1e8
         @warn "Sampling matrix is poorly conditioned (cond = $(cond(sampling)))."
-=======
-    if iswellconditioned(basis) && cond(matrix) > 1e8
-        @warn "Sampling matrix is poorly conditioned (cond = $(cond(matrix)))."
->>>>>>> 736492c6
     end
 
     return sampling
