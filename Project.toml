--- conflicted
+++ resolved
@@ -13,11 +13,8 @@
 
 [compat]
 IntervalRootFinding = "0.5"
-<<<<<<< HEAD
 LowRankApprox = "0.5"
-=======
 QuadGK = "2"
->>>>>>> ca41d698
 julia = "1.7"
 
 [extras]
